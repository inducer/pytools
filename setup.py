#! /usr/bin/env python
# -*- coding: utf-8 -*-

from setuptools import setup

ver_dic = {}
version_file = open("pytools/version.py")
try:
    version_file_contents = version_file.read()
finally:
    version_file.close()

exec(compile(version_file_contents, "pytools/version.py", 'exec'), ver_dic)

setup(name="pytools",
      version=ver_dic["VERSION_TEXT"],
      description="A collection of tools for Python",
      long_description=open("README.rst", "r").read(),
      classifiers=[
          'Development Status :: 4 - Beta',
          'Intended Audience :: Developers',
          'Intended Audience :: Other Audience',
          'Intended Audience :: Science/Research',
          'License :: OSI Approved :: MIT License',
          'Natural Language :: English',
          'Programming Language :: Python',
          'Programming Language :: Python :: 3',
          'Programming Language :: Python :: 3.6',
          'Programming Language :: Python :: 3.7',
          'Topic :: Scientific/Engineering',
          'Topic :: Scientific/Engineering :: Information Analysis',
          'Topic :: Scientific/Engineering :: Mathematics',
          'Topic :: Scientific/Engineering :: Visualization',
          'Topic :: Software Development :: Libraries',
          'Topic :: Utilities',
          ],

<<<<<<< HEAD
      python_requires="~=3.6",
=======
      python_requires='~=3.6',

>>>>>>> 4596a3ae
      install_requires=[
          "decorator>=3.2.0",
          "appdirs>=1.4.0",
          "six>=1.8.0",
          "numpy>=1.6.0",
          ],

      package_data={"pytools": ["py.typed"]},

      author="Andreas Kloeckner",
      url="http://pypi.python.org/pypi/pytools",
      author_email="inform@tiker.net",
      license="MIT",
      packages=["pytools"])<|MERGE_RESOLUTION|>--- conflicted
+++ resolved
@@ -35,12 +35,8 @@
           'Topic :: Utilities',
           ],
 
-<<<<<<< HEAD
-      python_requires="~=3.6",
-=======
       python_requires='~=3.6',
 
->>>>>>> 4596a3ae
       install_requires=[
           "decorator>=3.2.0",
           "appdirs>=1.4.0",
