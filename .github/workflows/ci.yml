name: CI
on:
    push:
        branches:
        - main
    pull_request:
        paths-ignore:
        - 'doc/*.rst'
    schedule:
        - cron:  '17 3 * * 0'

jobs:
    flake8:
        name: Flake8
        runs-on: ubuntu-latest
        steps:
        -   uses: actions/checkout@v4
        -
            uses: actions/setup-python@v5
            with:
                # matches compat target in setup.py
                python-version: '3.8'
        -   name: "Main Script"
            run: |
                curl -L -O https://gitlab.tiker.net/inducer/ci-support/raw/main/prepare-and-run-flake8.sh
                . ./prepare-and-run-flake8.sh "$(basename $GITHUB_REPOSITORY)"

    validate_cff:
        name: Validate CITATION.cff
        runs-on: ubuntu-latest
        steps:
        -   uses: actions/checkout@v4
        -   uses: actions/setup-python@v5
            with:
                python-version: '3.x'
        -   run: |
                pip install cffconvert
                cffconvert -i CITATION.cff --validate

    pylint:
        name: Pylint
        runs-on: ubuntu-latest
        steps:
        -   uses: actions/checkout@v4
        -
            uses: actions/setup-python@v5
            with:
                python-version: '3.x'
        -   name: "Main Script"
            run: |
                EXTRA_INSTALL="numpy pymbolic orderedsets"
                curl -L -O https://gitlab.tiker.net/inducer/ci-support/raw/main/prepare-and-run-pylint.sh
                . ./prepare-and-run-pylint.sh "$(basename $GITHUB_REPOSITORY)"

    mypy:
        name: Mypy
        runs-on: ubuntu-latest
        steps:
        -   uses: actions/checkout@v4
        -
            uses: actions/setup-python@v5
            with:
                python-version: '3.x'
        -   name: "Main Script"
            run: |
                EXTRA_INSTALL="numpy"
                curl -L -O https://gitlab.tiker.net/inducer/ci-support/raw/main/prepare-and-run-mypy.sh
                . ./prepare-and-run-mypy.sh python3 mypy

    pytest:
        name: Pytest on Py${{ matrix.python-version }} ${{ matrix.os }}
        runs-on: ${{ matrix.os }}
        strategy:
            matrix:
                python-version: ["3.8", "3.9", "3.x", "pypy3.8"]
                os: [ubuntu-latest, macos-latest]
        steps:
        -   uses: actions/checkout@v4
        -
            uses: actions/setup-python@v5
            with:
                python-version: ${{ matrix.python-version }}
        -   name: "Main Script"
            run: |
                # untested, causes import error with Pytest >= 6.2.0
                # AK, 2020-12-13
                rm pytools/mpiwrap.py

                EXTRA_INSTALL="numpy frozendict immutabledict orderedsets constantdict immutables pyrsistent attrs"
<<<<<<< HEAD

                curl -L -O https://gitlab.tiker.net/inducer/ci-support/raw/main/build-and-test-py-project-within-miniconda.sh
                . ./build-and-test-py-project-within-miniconda.sh
=======
                curl -L -O https://gitlab.tiker.net/inducer/ci-support/raw/main/build-and-test-py-project.sh
                . ./build-and-test-py-project.sh
>>>>>>> cc9966cd

    pytest_nonumpy:
        name: Pytest without Numpy
        runs-on: ubuntu-latest
        steps:
        -   uses: actions/checkout@v4
        -
            uses: actions/setup-python@v5
            with:
                python-version: '3.x'
        -   name: "Main Script"
            run: |
                rm pytools/{convergence,spatial_btree,obj_array,mpiwrap}.py
                curl -L -O https://gitlab.tiker.net/inducer/ci-support/raw/main/build-and-test-py-project.sh
                . ./build-and-test-py-project.sh

    #examples:
    #    name: Examples Py3
    #    runs-on: ubuntu-latest
    #    steps:
    #    -   uses: actions/checkout@v4
    #    -
    #        uses: actions/setup-python@v5
    #        with:
    #            python-version: '3.x'
    #    -   name: "Main Script"
    #        run: |
    #            EXTRA_INSTALL="numpy pymbolic"
    #            curl -L -O https://tiker.net/ci-support-v0
    #            . ./ci-support-v0
    #            build_py_project_in_venv
    #            run_examples

    downstream_tests:
        strategy:
            matrix:
                downstream_project: [loopy, pytato]
        name: Tests for downstream project ${{ matrix.downstream_project }}
        runs-on: ubuntu-latest
        steps:
        -   uses: actions/checkout@v4
        -   name: "Main Script"
            env:
                DOWNSTREAM_PROJECT: ${{ matrix.downstream_project }}
            run: |
                curl -L -O https://tiker.net/ci-support-v0
                . ./ci-support-v0
                test_downstream "$DOWNSTREAM_PROJECT"

    docs:
        name: Documentation
        runs-on: ubuntu-latest
        steps:
        -   uses: actions/checkout@v4
        -
            uses: actions/setup-python@v5
            with:
                python-version: '3.x'
        -   name: "Main Script"
            run: |
                EXTRA_INSTALL="numpy"
                curl -L -O https://tiker.net/ci-support-v0
                . ci-support-v0
                build_py_project_in_venv
                build_docs

# vim: sw=4<|MERGE_RESOLUTION|>--- conflicted
+++ resolved
@@ -87,14 +87,8 @@
                 rm pytools/mpiwrap.py
 
                 EXTRA_INSTALL="numpy frozendict immutabledict orderedsets constantdict immutables pyrsistent attrs"
-<<<<<<< HEAD
-
-                curl -L -O https://gitlab.tiker.net/inducer/ci-support/raw/main/build-and-test-py-project-within-miniconda.sh
-                . ./build-and-test-py-project-within-miniconda.sh
-=======
                 curl -L -O https://gitlab.tiker.net/inducer/ci-support/raw/main/build-and-test-py-project.sh
                 . ./build-and-test-py-project.sh
->>>>>>> cc9966cd
 
     pytest_nonumpy:
         name: Pytest without Numpy
