--- conflicted
+++ resolved
@@ -1,12 +1,9 @@
 from dataclasses import dataclass
-<<<<<<< HEAD
-from typing import Tuple, Any, FrozenSet
+from typing import Tuple, Any, FrozenSet, Union, Iterable, TypeVar
 import importlib
+
 from lark import Lark, Transformer
-=======
-from typing import Tuple, Any, FrozenSet, Union, Iterable, TypeVar
 from pytools import memoize
->>>>>>> 637feb3b
 
 __copyright__ = """
 Copyright (C) 2020 Andreas Klöckner
