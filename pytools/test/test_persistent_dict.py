import shutil
import sys  # noqa
import tempfile
from dataclasses import dataclass
from enum import Enum, IntEnum

import pytest

from pytools.persistent_dict import (
    CollisionWarning, KeyBuilder, NoSuchEntryCollisionError, NoSuchEntryError,
    PersistentDict, ReadOnlyEntryError, WriteOncePersistentDict)
from pytools.tag import Tag, tag_dataclass


# {{{ type for testing

class PDictTestingKeyOrValue:

    def __init__(self, val, hash_key=None):
        self.val = val
        if hash_key is None:
            hash_key = val
        self.hash_key = hash_key

    def __getstate__(self):
        return {"val": self.val, "hash_key": self.hash_key}

    def __eq__(self, other):
        return self.val == other.val

    def __ne__(self, other):
        return not self.__eq__(other)

    def update_persistent_hash(self, key_hash, key_builder):
        key_builder.rec(key_hash, self.hash_key)

    def __repr__(self):
        return "PDictTestingKeyOrValue(val={!r},hash_key={!r})".format(
                self.val, self.hash_key)

    __str__ = __repr__

# }}}


@tag_dataclass
class SomeTag(Tag):
    value: str


class MyEnum(Enum):
    YES = 1
    NO = 2


class MyIntEnum(IntEnum):
    YES = 1
    NO = 2


@dataclass
class MyStruct:
    name: str
    value: int


def test_persistent_dict_storage_and_lookup():
    try:
        tmpdir = tempfile.mkdtemp()
        pdict = PersistentDict("pytools-test", container_dir=tmpdir)

        from random import randrange

        def rand_str(n=20):
            return "".join(
                    chr(65+randrange(26))
                    for i in range(n))

        keys = [
                (randrange(2000)-1000, rand_str(), None, SomeTag(rand_str()),
                    frozenset({"abc", 123}))
                for i in range(20)]
        values = [randrange(2000) for i in range(20)]

        d = dict(zip(keys, values))

        # {{{ check lookup

        for k, v in zip(keys, values):
            pdict[k] = v

        for k, v in d.items():
            assert d[k] == pdict[k]
            assert v == pdict[k]

        # }}}

        # {{{ check updating

        for k, v in zip(keys, values):
            pdict[k] = v + 1

        for k, v in d.items():
            assert d[k] + 1 == pdict[k]
            assert v + 1 == pdict[k]

        # }}}

        # {{{ check store_if_not_present

        for k, _ in zip(keys, values):
            pdict.store_if_not_present(k, d[k] + 2)

        for k, v in d.items():
            assert d[k] + 1 == pdict[k]
            assert v + 1 == pdict[k]

        pdict.store_if_not_present(2001, 2001)
        assert pdict[2001] == 2001

        # }}}

        # {{{ check dataclasses

        for v in [17, 18]:
            key = MyStruct("hi", v)
            pdict[key] = v

            # reuse same key, with stored hash
            assert pdict[key] == v

        with pytest.raises(NoSuchEntryError):
            pdict[MyStruct("hi", 19)]

        for v in [17, 18]:
            # make new key instances
            assert pdict[MyStruct("hi", v)] == v

        # }}}

        # {{{ check enums

        pdict[MyEnum.YES] = 1
        with pytest.raises(NoSuchEntryError):
            pdict[MyEnum.NO]
        assert pdict[MyEnum.YES] == 1

        pdict[MyIntEnum.YES] = 12
        with pytest.raises(NoSuchEntryError):
            pdict[MyIntEnum.NO]
        assert pdict[MyIntEnum.YES] == 12

        # }}}

        # check not found

        with pytest.raises(NoSuchEntryError):
            pdict.fetch(3000)

    finally:
        shutil.rmtree(tmpdir)


def test_persistent_dict_deletion():
    try:
        tmpdir = tempfile.mkdtemp()
        pdict = PersistentDict("pytools-test", container_dir=tmpdir)

        pdict[0] = 0
        del pdict[0]

        with pytest.raises(NoSuchEntryError):
            pdict.fetch(0)

        with pytest.raises(NoSuchEntryError):
            del pdict[1]

    finally:
        shutil.rmtree(tmpdir)


def test_persistent_dict_synchronization():
    try:
        tmpdir = tempfile.mkdtemp()
        pdict1 = PersistentDict("pytools-test", container_dir=tmpdir)
        pdict2 = PersistentDict("pytools-test", container_dir=tmpdir)

        # check lookup
        pdict1[0] = 1
        assert pdict2[0] == 1

        # check updating
        pdict1[0] = 2
        assert pdict2[0] == 2

        # check deletion
        del pdict1[0]
        with pytest.raises(NoSuchEntryError):
            pdict2.fetch(0)

    finally:
        shutil.rmtree(tmpdir)


def test_persistent_dict_cache_collisions():
    try:
        tmpdir = tempfile.mkdtemp()
        pdict = PersistentDict("pytools-test", container_dir=tmpdir)

        key1 = PDictTestingKeyOrValue(1, hash_key=0)
        key2 = PDictTestingKeyOrValue(2, hash_key=0)

        pdict[key1] = 1

        # check lookup
        with pytest.warns(CollisionWarning):
            with pytest.raises(NoSuchEntryCollisionError):
                pdict.fetch(key2)

        # check deletion
        with pytest.warns(CollisionWarning):
            with pytest.raises(NoSuchEntryCollisionError):
                del pdict[key2]

        # check presence after deletion
        assert pdict[key1] == 1

        # check store_if_not_present
        pdict.store_if_not_present(key2, 2)
        assert pdict[key1] == 1

    finally:
        shutil.rmtree(tmpdir)


def test_persistent_dict_clear():
    try:
        tmpdir = tempfile.mkdtemp()
        pdict = PersistentDict("pytools-test", container_dir=tmpdir)

        pdict[0] = 1
        pdict.fetch(0)
        pdict.clear()

        with pytest.raises(NoSuchEntryError):
            pdict.fetch(0)

    finally:
        shutil.rmtree(tmpdir)


@pytest.mark.parametrize("in_mem_cache_size", (0, 256))
def test_write_once_persistent_dict_storage_and_lookup(in_mem_cache_size):
    try:
        tmpdir = tempfile.mkdtemp()
        pdict = WriteOncePersistentDict(
                "pytools-test", container_dir=tmpdir,
                in_mem_cache_size=in_mem_cache_size)

        # check lookup
        pdict[0] = 1
        assert pdict[0] == 1
        # do two lookups to test the cache
        assert pdict[0] == 1

        # check updating
        with pytest.raises(ReadOnlyEntryError):
            pdict[0] = 2

        # check not found
        with pytest.raises(NoSuchEntryError):
            pdict.fetch(1)

        # check store_if_not_present
        pdict.store_if_not_present(0, 2)
        assert pdict[0] == 1
        pdict.store_if_not_present(1, 1)
        assert pdict[1] == 1

    finally:
        shutil.rmtree(tmpdir)


def test_write_once_persistent_dict_lru_policy():
    try:
        tmpdir = tempfile.mkdtemp()
        pdict = WriteOncePersistentDict(
                "pytools-test", container_dir=tmpdir, in_mem_cache_size=3)

        pdict[1] = PDictTestingKeyOrValue(1)
        pdict[2] = PDictTestingKeyOrValue(2)
        pdict[3] = PDictTestingKeyOrValue(3)
        pdict[4] = PDictTestingKeyOrValue(4)

        val1 = pdict.fetch(1)

        assert pdict.fetch(1) is val1
        pdict.fetch(2)
        assert pdict.fetch(1) is val1
        pdict.fetch(2)
        pdict.fetch(3)
        assert pdict.fetch(1) is val1
        pdict.fetch(2)
        pdict.fetch(3)
        pdict.fetch(2)
        assert pdict.fetch(1) is val1
        pdict.fetch(2)
        pdict.fetch(3)
        pdict.fetch(4)
        assert pdict.fetch(1) is not val1

    finally:
        shutil.rmtree(tmpdir)


def test_write_once_persistent_dict_synchronization():
    try:
        tmpdir = tempfile.mkdtemp()
        pdict1 = WriteOncePersistentDict("pytools-test", container_dir=tmpdir)
        pdict2 = WriteOncePersistentDict("pytools-test", container_dir=tmpdir)

        # check lookup
        pdict1[1] = 0
        assert pdict2[1] == 0

        # check updating
        with pytest.raises(ReadOnlyEntryError):
            pdict2[1] = 1

    finally:
        shutil.rmtree(tmpdir)


def test_write_once_persistent_dict_cache_collisions():
    try:
        tmpdir = tempfile.mkdtemp()
        pdict = WriteOncePersistentDict("pytools-test", container_dir=tmpdir)

        key1 = PDictTestingKeyOrValue(1, hash_key=0)
        key2 = PDictTestingKeyOrValue(2, hash_key=0)
        pdict[key1] = 1

        # check lookup
        with pytest.warns(CollisionWarning):
            with pytest.raises(NoSuchEntryCollisionError):
                pdict.fetch(key2)

        # check update
        with pytest.raises(ReadOnlyEntryError):
            pdict[key2] = 1

        # check store_if_not_present
        pdict.store_if_not_present(key2, 2)
        assert pdict[key1] == 1

    finally:
        shutil.rmtree(tmpdir)


def test_write_once_persistent_dict_clear():
    try:
        tmpdir = tempfile.mkdtemp()
        pdict = WriteOncePersistentDict("pytools-test", container_dir=tmpdir)

        pdict[0] = 1
        pdict.fetch(0)
        pdict.clear()

        with pytest.raises(NoSuchEntryError):
            pdict.fetch(0)
    finally:
        shutil.rmtree(tmpdir)


def test_dtype_hashing():
    np = pytest.importorskip("numpy")

    keyb = KeyBuilder()
    assert keyb(np.float32) == keyb(np.float32)
    assert keyb(np.dtype(np.float32)) == keyb(np.dtype(np.float32))


def test_scalar_hashing():
    keyb = KeyBuilder()

    assert keyb(1) == keyb(1)
    assert keyb(2) != keyb(1)
    assert keyb(1.1) == keyb(1.1)
    assert keyb(1+4j) == keyb(1+4j)

    try:
        import numpy as np
    except ImportError:
        return

    assert keyb(np.int8(1)) == keyb(np.int8(1))
    assert keyb(np.int16(1)) == keyb(np.int16(1))
    assert keyb(np.int32(1)) == keyb(np.int32(1))
    assert keyb(np.int32(2)) != keyb(np.int32(1))
    assert keyb(np.int64(1)) == keyb(np.int64(1))
    assert keyb(1) == keyb(np.int64(1))
    assert keyb(1) != keyb(np.int32(1))

    assert keyb(np.longlong(1)) == keyb(np.longlong(1))

    assert keyb(np.float16(1.1)) == keyb(np.float16(1.1))
    assert keyb(np.float32(1.1)) == keyb(np.float32(1.1))
    assert keyb(np.float64(1.1)) == keyb(np.float64(1.1))
    if hasattr(np, "float128"):
        assert keyb(np.float128(1.1)) == keyb(np.float128(1.1))

    assert keyb(np.longfloat(1.1)) == keyb(np.longfloat(1.1))
    assert keyb(np.longdouble(1.1)) == keyb(np.longdouble(1.1))

    assert keyb(np.complex64(1.1+2.2j)) == keyb(np.complex64(1.1+2.2j))
    assert keyb(np.complex128(1.1+2.2j)) == keyb(np.complex128(1.1+2.2j))
    if hasattr(np, "complex256"):
        assert keyb(np.complex256(1.1+2.2j)) == keyb(np.complex256(1.1+2.2j))

    assert keyb(np.longcomplex(1.1+2.2j)) == keyb(np.longcomplex(1.1+2.2j))
    assert keyb(np.clongdouble(1.1+2.2j)) == keyb(np.clongdouble(1.1+2.2j))


def test_frozendict_hashing():
    pytest.importorskip("frozendict")
    from frozendict import frozendict

    keyb = KeyBuilder()

    d = {"a": 1, "b": 2}

    assert keyb(frozendict(d)) == keyb(frozendict(d))
    assert keyb(frozendict(d)) != keyb(frozendict({"a": 1, "b": 3}))
    assert keyb(frozendict(d)) == keyb(frozendict({"b": 2, "a": 1}))

    with pytest.raises(TypeError):
        keyb(d)


def test_immutabledict_hashing():
    pytest.importorskip("immutabledict")
    from immutabledict import immutabledict

    keyb = KeyBuilder()

    d = {"a": 1, "b": 2}

    assert keyb(immutabledict(d)) == keyb(immutabledict(d))
    assert keyb(immutabledict(d)) != keyb(immutabledict({"a": 1, "b": 3}))
    assert keyb(immutabledict(d)) == keyb(immutabledict({"b": 2, "a": 1}))


def test_frozenset_hashing():
    keyb = KeyBuilder()

    assert keyb(frozenset([1, 2, 3])) == keyb(frozenset([1, 2, 3]))
    assert keyb(frozenset([1, 2, 3])) != keyb(frozenset([1, 2, 4]))
    assert keyb(frozenset([1, 2, 3])) == keyb(frozenset([3, 2, 1]))


def test_frozenorderedset_hashing():
    pytest.importorskip("orderedsets")
    from orderedsets import FrozenOrderedSet
    keyb = KeyBuilder()

    assert (keyb(FrozenOrderedSet([1, 2, 3]))
            == keyb(FrozenOrderedSet([1, 2, 3]))
            == keyb(frozenset([1, 2, 3])))
    assert keyb(FrozenOrderedSet([1, 2, 3])) != keyb(FrozenOrderedSet([1, 2, 4]))
    assert keyb(FrozenOrderedSet([1, 2, 3])) == keyb(FrozenOrderedSet([3, 2, 1]))


<<<<<<< HEAD
def test_ABC_hashing():  # noqa: N802
    from abc import ABC, ABCMeta

    keyb = KeyBuilder()

    class MyABC(ABC):
        pass

    assert keyb(MyABC) != keyb(ABC)

    with pytest.raises(TypeError):
        keyb(MyABC())

    with pytest.raises(TypeError):
        keyb(ABC())

    class MyABC2(MyABC):
        def update_persistent_hash(self, key_hash, key_builder):
            key_builder.rec(key_hash, 42)

    assert keyb(MyABC2) != keyb(MyABC)
    assert keyb(MyABC2())

    class MyABC3(metaclass=ABCMeta):  # noqa: B024
        def update_persistent_hash(self, key_hash, key_builder):
            key_builder.rec(key_hash, 42)

    assert keyb(MyABC3) != keyb(MyABC) != keyb(MyABC3())
=======
def test_class_hashing():
    keyb = KeyBuilder()

    class WithUpdateMethod:
        def update_persistent_hash(self, key_hash, key_builder):
            # Only called for instances of this class, not for the class itself
            key_builder.rec(key_hash, 42)

    class TagClass(Tag):
        # Inherits update_persistent_hash from 'Tag'
        pass

    @tag_dataclass
    class TagClass2(Tag):
        # Inherits update_persistent_hash from 'Tag'
        pass

    assert keyb(WithUpdateMethod) != keyb(WithUpdateMethod())
    assert keyb(TagClass) != keyb(TagClass())
    assert keyb(TagClass2) != keyb(TagClass2())
>>>>>>> 5277fdd5


if __name__ == "__main__":
    if len(sys.argv) > 1:
        exec(sys.argv[1])
    else:
        pytest.main([__file__])<|MERGE_RESOLUTION|>--- conflicted
+++ resolved
@@ -470,7 +470,6 @@
     assert keyb(FrozenOrderedSet([1, 2, 3])) == keyb(FrozenOrderedSet([3, 2, 1]))
 
 
-<<<<<<< HEAD
 def test_ABC_hashing():  # noqa: N802
     from abc import ABC, ABCMeta
 
@@ -499,7 +498,8 @@
             key_builder.rec(key_hash, 42)
 
     assert keyb(MyABC3) != keyb(MyABC) != keyb(MyABC3())
-=======
+
+
 def test_class_hashing():
     keyb = KeyBuilder()
 
@@ -520,7 +520,6 @@
     assert keyb(WithUpdateMethod) != keyb(WithUpdateMethod())
     assert keyb(TagClass) != keyb(TagClass())
     assert keyb(TagClass2) != keyb(TagClass2())
->>>>>>> 5277fdd5
 
 
 if __name__ == "__main__":
