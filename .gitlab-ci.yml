--- conflicted
+++ resolved
@@ -7,13 +7,8 @@
     # AK, 2020-12-13
     rm pytools/log.py
 
-<<<<<<< HEAD
     export EXTRA_INSTALL="numpy lark-parser"
-    curl -L -O -k https://gitlab.tiker.net/inducer/ci-support/raw/master/build-and-test-py-project.sh
-=======
-    export EXTRA_INSTALL="numpy"
     curl -L -O -k https://gitlab.tiker.net/inducer/ci-support/raw/main/build-and-test-py-project.sh
->>>>>>> 26e885c6
     . ./build-and-test-py-project.sh
   tags:
   - python3
@@ -66,13 +61,8 @@
 
 Documentation:
   script:
-<<<<<<< HEAD
   - EXTRA_INSTALL="numpy lark-parser"
-  - curl -L -O -k https://gitlab.tiker.net/inducer/ci-support/raw/master/build-docs.sh
-=======
-  - EXTRA_INSTALL="numpy"
   - curl -L -O -k https://gitlab.tiker.net/inducer/ci-support/raw/main/build-docs.sh
->>>>>>> 26e885c6
   - ". ./build-docs.sh"
   tags:
   - python3
